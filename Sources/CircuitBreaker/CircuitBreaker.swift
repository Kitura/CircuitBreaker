/**
* Copyright IBM Corporation 2017
*
* Licensed under the Apache License, Version 2.0 (the "License");
* you may not use this file except in compliance with the License.
* You may obtain a copy of the License at
*
* http://www.apache.org/licenses/LICENSE-2.0
*
* Unless required by applicable law or agreed to in writing, software
* distributed under the License is distributed on an "AS IS" BASIS,
* WITHOUT WARRANTIES OR CONDITIONS OF ANY KIND, either express or implied.
* See the License for the specific language governing permissions and
* limitations under the License.
**/

import Foundation
import Dispatch
import LoggerAPI

/// CircuitBreaker class
///
/// - A: Parameter types used in the arguments for the command closure.
<<<<<<< HEAD
/// - C: Parameter type used as the second argument for the fallback closure.
=======
/// - B: Parameter type used as the second argument for the fallback closure.
>>>>>>> 3e1c2789
public class CircuitBreaker<A, B> {

  // MARK: Closure Aliases

  public typealias AnyContextFunction<A> = (Invocation<A, B>) -> Void
  public typealias AnyFallback<B> = (BreakerError, B) -> Void

  // MARK: Public Fields

<<<<<<< HEAD
  /// Name of Circuit Breaker Instance
  public private(set) var name: String

  // Name of Circuit Breaker Group
  public private(set) var group: String?

=======
>>>>>>> 3e1c2789
  /// Execution timeout for command contect (Default: 1000 ms)
  public let timeout: Int

  /// Timeout to reset circuit (Default: 6000 ms)
  public let resetTimeout: Int

  /// Maximum number of failures allowed before opening circuit (Default: 5)
  public let maxFailures: Int

  /// (Default: 10000 ms)
  public let rollingWindow: Int

  /// Instance of Circuit Breaker Stats
  public let breakerStats = Stats()

  /// The Breaker's Current State
  public private(set) var breakerState: State {
    get {
      return state
    }
    set {
      state = newValue
    }
  }

  private(set) var state = State.closed
  private let failures: FailureQueue
  //fallback function is invoked ONLY when failing fast OR when timing out OR when application
  //notifies circuit that command did not complete successfully.
  private let fallback: AnyFallback<B>
  private let command: AnyContextFunction<A>
  private let bulkhead: Bulkhead?

  /// Dispatch
  private var resetTimer: DispatchSourceTimer?
  private let semaphoreCircuit = DispatchSemaphore(value: 1)

  private let queue = DispatchQueue(label: "Circuit Breaker Queue", attributes: .concurrent)

  // MARK: Initializers

  /// Initializes CircuitBreaker instance with asyncronous context command (Advanced usage)
  ///
  /// - Parameters:
<<<<<<< HEAD
  ///   - name: name of the circuit instance
  ///   - group: optional group description
=======
>>>>>>> 3e1c2789
  ///   - timeout: Execution timeout for command contect (Default: 1000 ms)
  ///   - resetTimeout: Timeout to reset circuit (Default: 6000 ms)
  ///   - maxFailures: Maximum number of failures allowed before opening circuit (Default: 5)
  ///   - rollingWindow: (Default: 10000 ms)
  ///   - bulkhead: Number of the limit of concurrent requests running at one time.
  ///     Default is set to 0, which is equivalent to not using the bulkheading feature.(Default: 0)
  ///   - command: Contextual function to circuit break, which allows user defined failures
  ///     (the context provides an indirect reference to the corresponding circuit breaker instance).
  ///   - fallback: Function user specifies to signal timeout or fastFail completion.
  ///     Required format: (BreakerError, (fallbackArg1, fallbackArg2,...)) -> Void
  ///
<<<<<<< HEAD
  public init(name: String,
              group: String? = nil,
              timeout: Int = 1000,
=======
  public init(timeout: Int = 1000,
>>>>>>> 3e1c2789
              resetTimeout: Int = 60000,
              maxFailures: Int = 5,
              rollingWindow: Int = 10000,
              bulkhead: Int = 0,
              command: @escaping AnyContextFunction<A>,
              fallback: @escaping AnyFallback<B>) {
<<<<<<< HEAD
    self.name = name
    self.group = group
=======
>>>>>>> 3e1c2789
    self.timeout = timeout
    self.resetTimeout = resetTimeout
    self.maxFailures = maxFailures
    self.rollingWindow = rollingWindow
    self.fallback = fallback
    self.command = command
    self.failures = FailureQueue(size: maxFailures)
    self.bulkhead = (bulkhead > 0) ? Bulkhead.init(limit: bulkhead) : nil
  }

  // MARK: Class Methods

  /// Runs the circuit using the provided arguments
  /// - Parameters:
  ///   - commandArgs: Arguments of type `A` for the circuit command
  ///   - fallbackArgs: Arguments of type `B` for the circuit fallback
  ///
  public func run(commandArgs: A, fallbackArgs: B) {
    breakerStats.trackRequest()

    switch breakerState {
    case .open:
      fastFail(fallbackArgs: fallbackArgs)

    case .halfopen:
<<<<<<< HEAD
=======
      let startTime = Date()
>>>>>>> 3e1c2789

      if let bulkhead = self.bulkhead {
          bulkhead.enqueue {
              self.callFunction(commandArgs: commandArgs, fallbackArgs: fallbackArgs)
          }
      } else {
          callFunction(commandArgs: commandArgs, fallbackArgs: fallbackArgs)
      }

<<<<<<< HEAD
=======
      self.breakerStats.trackLatency(latency: Int(Date().timeIntervalSince(startTime)))

>>>>>>> 3e1c2789
    case .closed:
      let startTime = Date()

      if let bulkhead = self.bulkhead {
          bulkhead.enqueue {
              self.callFunction(commandArgs: commandArgs, fallbackArgs: fallbackArgs)
<<<<<<< HEAD
              self.breakerStats.trackLatency(latency: Int(Date().timeIntervalSince(startTime)))
          }
      } else {
          callFunction(commandArgs: commandArgs, fallbackArgs: fallbackArgs)
          self.breakerStats.trackLatency(latency: Int(Date().timeIntervalSince(startTime)))
      }
=======
          }
      } else {
          callFunction(commandArgs: commandArgs, fallbackArgs: fallbackArgs)
      }

      self.breakerStats.trackLatency(latency: Int(Date().timeIntervalSince(startTime)))
>>>>>>> 3e1c2789
    }
  }

  /// Method to print current stats
  public func snapshot() {
    breakerStats.snapshot()
  }

  /// Method to notifcy circuit of a completion with a failure
<<<<<<< HEAD
  internal func notifyFailure(error: BreakerError, fallbackArgs: B) {
=======
  func notifyFailure(error: BreakerError, fallbackArgs: B) {
>>>>>>> 3e1c2789
    handleFailure(error: error, fallbackArgs: fallbackArgs)
  }

  /// Method to notifcy circuit of a successful completion
<<<<<<< HEAD
  internal func notifySuccess() {
=======
  func notifySuccess() {
>>>>>>> 3e1c2789
    handleSuccess()
  }

  /// Method to force the circuit open
  public func forceOpen() {
    semaphoreCircuit.wait()
    open()
    semaphoreCircuit.signal()
  }

  /// Method to force the circuit closed
  public func forceClosed() {
    semaphoreCircuit.wait()
    close()
    semaphoreCircuit.signal()
  }

  /// Method to force the circuit halfopen
  public func forceHalfOpen() {
    breakerState = .halfopen
  }

  /// Wrapper for calling and handling CircuitBreaker command
  private func callFunction(commandArgs: A, fallbackArgs: B) {

    let invocation = Invocation(breaker: self, commandArgs: commandArgs, fallbackArgs: fallbackArgs)

    setTimeout { [weak invocation, weak self] in
      if invocation?.nofityTimedOut() == true {
        self?.handleFailure(error: .timeout, fallbackArgs: fallbackArgs)
      }
    }

    // Invoke command
    command(invocation)
  }

  /// Wrapper for setting the command timeout and updating breaker stats
  private func setTimeout(closure: @escaping () -> Void) {
    queue.asyncAfter(deadline: .now() + .milliseconds(self.timeout)) { [weak self] in
      self?.breakerStats.trackTimeouts()
      closure()
    }
  }

  /// The current number of failures
  internal var numberOfFailures: Int {
    return failures.count
  }

  /// Handler for a circuit failure.
  private func handleFailure(error: BreakerError, fallbackArgs: B) {
    semaphoreCircuit.wait()
    Log.verbose("Handling failure...")

    // Add a new failure
    failures.add(Date.currentTimeMillis())

    // Get time difference between oldest and newest failure
    let timeWindow: UInt64? = failures.currentTimeWindow

    defer {
      // Invoking callback after updating circuit stats and state
      // This way we eliminate the possibility of a deadlock and/or
      // holding on to the semaphore for a long time because the fallback
      // method has not returned.
      fallback(error, fallbackArgs)
    }

    defer {
      breakerStats.trackFailedResponse()
      semaphoreCircuit.signal()
    }

    if state == .halfopen {
      Log.verbose("Failed in halfopen state.")
      open()
      return
    }

    if let timeWindow = timeWindow {
      if failures.count >= maxFailures && timeWindow <= UInt64(rollingWindow) {
        Log.verbose("Reached maximum number of failures allowed before tripping circuit.")
        open()
        return
      }
    }

  }

  /// Command success handler
  private func handleSuccess() {
    semaphoreCircuit.wait()
    Log.verbose("Handling success...")
<<<<<<< HEAD

=======
>>>>>>> 3e1c2789
    if state == .halfopen {
      close()
    }
    breakerStats.trackSuccessfulResponse()
    semaphoreCircuit.signal()
  }

  /**
  * This function should be called within the boundaries of a semaphore.
  * Otherwise, resulting behavior may be unexpected.
  */
  private func close() {
    // Remove all failures (i.e. reset failure counter to 0)
    failures.clear()
    breakerState = .closed
  }

  /**
  * This function should be called within the boundaries of a semaphore.
  * Otherwise, resulting behavior may be unexpected.
  */
  private func open() {
    breakerState = .open
    startResetTimer(delay: .milliseconds(resetTimeout))
  }

  /// Fast fail handler
  private func fastFail(fallbackArgs: B) {
    Log.verbose("Breaker open... failing fast.")
    breakerStats.trackRejected()
    fallback(.fastFail, fallbackArgs)
  }

  /// Reset timer setup
  private func startResetTimer(delay: DispatchTimeInterval) {
    // Cancel previous timer if any
    resetTimer?.cancel()

    resetTimer = DispatchSource.makeTimerSource(queue: queue)

    resetTimer?.setEventHandler { [weak self] in
      self?.forceHalfOpen()
    }

    resetTimer?.schedule(deadline: .now() + delay)

    resetTimer?.resume()
  }
}<|MERGE_RESOLUTION|>--- conflicted
+++ resolved
@@ -21,11 +21,7 @@
 /// CircuitBreaker class
 ///
 /// - A: Parameter types used in the arguments for the command closure.
-<<<<<<< HEAD
-/// - C: Parameter type used as the second argument for the fallback closure.
-=======
 /// - B: Parameter type used as the second argument for the fallback closure.
->>>>>>> 3e1c2789
 public class CircuitBreaker<A, B> {
 
   // MARK: Closure Aliases
@@ -35,15 +31,12 @@
 
   // MARK: Public Fields
 
-<<<<<<< HEAD
   /// Name of Circuit Breaker Instance
   public private(set) var name: String
 
   // Name of Circuit Breaker Group
   public private(set) var group: String?
 
-=======
->>>>>>> 3e1c2789
   /// Execution timeout for command contect (Default: 1000 ms)
   public let timeout: Int
 
@@ -88,11 +81,8 @@
   /// Initializes CircuitBreaker instance with asyncronous context command (Advanced usage)
   ///
   /// - Parameters:
-<<<<<<< HEAD
   ///   - name: name of the circuit instance
   ///   - group: optional group description
-=======
->>>>>>> 3e1c2789
   ///   - timeout: Execution timeout for command contect (Default: 1000 ms)
   ///   - resetTimeout: Timeout to reset circuit (Default: 6000 ms)
   ///   - maxFailures: Maximum number of failures allowed before opening circuit (Default: 5)
@@ -104,24 +94,17 @@
   ///   - fallback: Function user specifies to signal timeout or fastFail completion.
   ///     Required format: (BreakerError, (fallbackArg1, fallbackArg2,...)) -> Void
   ///
-<<<<<<< HEAD
   public init(name: String,
               group: String? = nil,
               timeout: Int = 1000,
-=======
-  public init(timeout: Int = 1000,
->>>>>>> 3e1c2789
               resetTimeout: Int = 60000,
               maxFailures: Int = 5,
               rollingWindow: Int = 10000,
               bulkhead: Int = 0,
               command: @escaping AnyContextFunction<A>,
               fallback: @escaping AnyFallback<B>) {
-<<<<<<< HEAD
     self.name = name
     self.group = group
-=======
->>>>>>> 3e1c2789
     self.timeout = timeout
     self.resetTimeout = resetTimeout
     self.maxFailures = maxFailures
@@ -147,45 +130,26 @@
       fastFail(fallbackArgs: fallbackArgs)
 
     case .halfopen:
-<<<<<<< HEAD
-=======
       let startTime = Date()
->>>>>>> 3e1c2789
 
       if let bulkhead = self.bulkhead {
           bulkhead.enqueue {
-              self.callFunction(commandArgs: commandArgs, fallbackArgs: fallbackArgs)
+              self.callFunction(startTime: startTime, commandArgs: commandArgs, fallbackArgs: fallbackArgs)
           }
       } else {
-          callFunction(commandArgs: commandArgs, fallbackArgs: fallbackArgs)
+          callFunction(startTime: startTime, commandArgs: commandArgs, fallbackArgs: fallbackArgs)
       }
 
-<<<<<<< HEAD
-=======
-      self.breakerStats.trackLatency(latency: Int(Date().timeIntervalSince(startTime)))
-
->>>>>>> 3e1c2789
     case .closed:
       let startTime = Date()
 
       if let bulkhead = self.bulkhead {
           bulkhead.enqueue {
-              self.callFunction(commandArgs: commandArgs, fallbackArgs: fallbackArgs)
-<<<<<<< HEAD
-              self.breakerStats.trackLatency(latency: Int(Date().timeIntervalSince(startTime)))
+              self.callFunction(startTime: startTime, commandArgs: commandArgs, fallbackArgs: fallbackArgs)
           }
       } else {
-          callFunction(commandArgs: commandArgs, fallbackArgs: fallbackArgs)
-          self.breakerStats.trackLatency(latency: Int(Date().timeIntervalSince(startTime)))
+          callFunction(startTime: startTime, commandArgs: commandArgs, fallbackArgs: fallbackArgs)
       }
-=======
-          }
-      } else {
-          callFunction(commandArgs: commandArgs, fallbackArgs: fallbackArgs)
-      }
-
-      self.breakerStats.trackLatency(latency: Int(Date().timeIntervalSince(startTime)))
->>>>>>> 3e1c2789
     }
   }
 
@@ -195,20 +159,12 @@
   }
 
   /// Method to notifcy circuit of a completion with a failure
-<<<<<<< HEAD
   internal func notifyFailure(error: BreakerError, fallbackArgs: B) {
-=======
-  func notifyFailure(error: BreakerError, fallbackArgs: B) {
->>>>>>> 3e1c2789
     handleFailure(error: error, fallbackArgs: fallbackArgs)
   }
 
   /// Method to notifcy circuit of a successful completion
-<<<<<<< HEAD
   internal func notifySuccess() {
-=======
-  func notifySuccess() {
->>>>>>> 3e1c2789
     handleSuccess()
   }
 
@@ -232,9 +188,9 @@
   }
 
   /// Wrapper for calling and handling CircuitBreaker command
-  private func callFunction(commandArgs: A, fallbackArgs: B) {
-
-    let invocation = Invocation(breaker: self, commandArgs: commandArgs, fallbackArgs: fallbackArgs)
+  private func callFunction(startTime: Date, commandArgs: A, fallbackArgs: B) {
+
+    let invocation = Invocation(startTime: startTime, breaker: self, commandArgs: commandArgs, fallbackArgs: fallbackArgs)
 
     setTimeout { [weak invocation, weak self] in
       if invocation?.nofityTimedOut() == true {
@@ -303,10 +259,7 @@
   private func handleSuccess() {
     semaphoreCircuit.wait()
     Log.verbose("Handling success...")
-<<<<<<< HEAD
-
-=======
->>>>>>> 3e1c2789
+
     if state == .halfopen {
       close()
     }
